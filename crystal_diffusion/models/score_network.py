--- conflicted
+++ resolved
@@ -10,21 +10,18 @@
 
 import numpy as np
 import torch
-from e3nn import o3  # e3nn is packaged with mace-torch
+from e3nn import o3
 from mace.modules import gate_dict, interaction_classes
 from mace.modules.models import MACE
 from mace.tools import get_atomic_number_table_from_zs
 from mace.tools.torch_geometric.dataloader import Collater
 from torch import nn
 
-<<<<<<< HEAD
-from crystal_diffusion.models.mace_utils import input_to_mace
+from crystal_diffusion.models.mace_utils import (
+    build_mace_output_nodes_irreducible_representation, get_pretrained_mace,
+    get_pretrained_mace_output_node_features_irreps, input_to_mace)
 from crystal_diffusion.models.score_prediction_head import (
     MaceScorePredictionHeadParameters, instantiate_mace_prediction_head)
-=======
-from crystal_diffusion.models.mace_utils import (get_pretrained_mace,
-                                                 input_to_mace)
->>>>>>> 39491122
 
 # mac fun time
 # for mace, conflict with mac
@@ -289,66 +286,20 @@
 
         self._natoms = hyper_params.number_of_atoms
 
-<<<<<<< HEAD
-        self.mace_network = MACE(**mace_config)
-
-        # The default hidden irreps is "128x0e + 128x1o" with 2 interraction blocks, leading to
-        # a default output_node_features irrep of  "128x0e + 128x1o + 128x0e", with a dimension
-        # 128 * (1 + 3 +1) = 640.
-        output_node_features_irreps = (
-            self.build_mace_output_nodes_irreducible_representation(hyper_params.hidden_irreps,
-                                                                    hyper_params.num_interactions))
-        self.mace_output_size = output_node_features_irreps.dim
-=======
         if hyper_params.use_pretrained is None or hyper_params.use_pretrained == 'None':
             self.mace_network = MACE(**mace_config)
-            hidden_irreps_size = int(hyper_params.hidden_irreps.split('x')[0])  # needs to be the same for 0e as for 1o
-            hidden_irreps_dim = 1 + 3 * ('1o' in hyper_params.hidden_irreps)
-            self.mace_output_size = ((hyper_params.num_interactions - 1) * hidden_irreps_dim + 1) * hidden_irreps_size
-            # mace_output_size is 640 by default: ((2 - 1) * 4 + 1) * 128 = 5 * 128 = 640
+            output_node_features_irreps = (
+                build_mace_output_nodes_irreducible_representation(hyper_params.hidden_irreps,
+                                                                   hyper_params.num_interactions))
         else:
-            self.mace_network, self.mace_output_size = get_pretrained_mace(hyper_params.use_pretrained,
-                                                                           hyper_params.pretrained_weights_path)
-        hidden_dimensions = [hyper_params.hidden_dimensions_size] * hyper_params.n_hidden_dimensions
-        # mace_output_size is 640 by default: ((2 - 1) * 4 + 1) * 128 = 5 * 128 = 640
-        self.mlp_layers = nn.Sequential()
-        # TODO we could add a linear layer to the times before concat with mace_output
-        input_dimensions = [self.mace_output_size + 1] + hidden_dimensions  # add 1 for the times
-        output_dimensions = hidden_dimensions + [self.spatial_dimension]
-        add_relus = len(input_dimensions) * [True]
-        add_relus[-1] = False
->>>>>>> 39491122
-
+            output_node_features_irreps = get_pretrained_mace_output_node_features_irreps(hyper_params.use_pretrained)
+            self.mace_network, mace_output_size = get_pretrained_mace(hyper_params.use_pretrained,
+                                                                      hyper_params.pretrained_weights_path)
+            assert output_node_features_irreps.dim == mace_output_size, "Something is wrong with pretrained dimensions."
+
+        self.mace_output_size = output_node_features_irreps.dim
         self.prediction_head = instantiate_mace_prediction_head(output_node_features_irreps,
                                                                 hyper_params.prediction_head_parameters)
-
-    @staticmethod
-    def build_mace_output_nodes_irreducible_representation(hidden_irreps_string: str,
-                                                           num_interactions: int) -> o3.Irreps:
-        """Build the mace output node irreps.
-
-        Args:
-            hidden_irreps_string : the hidden representation irreducible string.
-
-        Returns:
-            output_node_irreps: the irreducible representation of the output node features.
-        """
-        # By inspection of the MACE code, ie mace.modules.models.MACE, we can see that:
-        #   - in the __init__ method, the irrep of the output is the 'number of interactions' times
-        #     the hidden_irrep, except for the last which is just the scalar part.
-        #   - there's an assumption in the MACE code that there will always be a scalar representation (0e).
-        hidden_irreps = o3.Irreps(hidden_irreps_string)
-
-        # E3NN irreps gymnastics is a bit fragile. We have to build the scalar representation explicitly
-        scalar_hidden_irreps = o3.Irreps(f"{hidden_irreps[0].mul}x{hidden_irreps[0].ir}")
-
-        total_irreps = o3.Irreps('')  # An empty irrep to start the "sum", which is really a concatenation
-        for _ in range(num_interactions - 1):
-            total_irreps += hidden_irreps
-
-        total_irreps += scalar_hidden_irreps
-
-        return total_irreps
 
     def _check_batch(self, batch: Dict[AnyStr, torch.Tensor]):
         super(MACEScoreNetwork, self)._check_batch(batch)
