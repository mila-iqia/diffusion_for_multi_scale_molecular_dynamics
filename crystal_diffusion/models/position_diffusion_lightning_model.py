import logging
import typing
from dataclasses import dataclass

import pytorch_lightning as pl
import torch

from crystal_diffusion.models.optimizer import (OptimizerParameters,
                                                load_optimizer)
from crystal_diffusion.models.scheduler import (SchedulerParameters,
                                                load_scheduler_dictionary)
from crystal_diffusion.models.score_network import (DiffusionMACEScoreNetwork,
                                                    MACEScoreNetwork,
                                                    MLPScoreNetwork,
                                                    ScoreNetworkParameters)
from crystal_diffusion.namespace import (CARTESIAN_FORCES, NOISE,
                                         NOISY_RELATIVE_COORDINATES,
                                         RELATIVE_COORDINATES, TIME, UNIT_CELL)
from crystal_diffusion.samplers.noisy_relative_coordinates_sampler import \
    NoisyRelativeCoordinatesSampler
from crystal_diffusion.samplers.variance_sampler import (
    ExplodingVarianceSampler, NoiseParameters)
from crystal_diffusion.score.wrapped_gaussian_score import \
    get_sigma_normalized_score
from crystal_diffusion.utils.basis_transformations import \
    map_relative_coordinates_to_unit_cell
from crystal_diffusion.utils.tensor_utils import \
    broadcast_batch_tensor_to_all_dimensions

logger = logging.getLogger(__name__)


@dataclass(kw_only=True)
class PositionDiffusionParameters:
    """Position Diffusion parameters."""

    score_network_parameters: ScoreNetworkParameters
    optimizer_parameters: OptimizerParameters
    scheduler_parameters: typing.Union[SchedulerParameters, None] = None
    noise_parameters: NoiseParameters
    kmax_target_score: int = (
        4  # convergence parameter for the Ewald-like sum of the perturbation kernel.
    )


class PositionDiffusionLightningModel(pl.LightningModule):
    """Position Diffusion Lightning Model.

    This lightning model can train a score network predict the noise for relative coordinates.
    """

    def __init__(self, hyper_params: PositionDiffusionParameters):
        """Init method.

        This initializes the class.
        """
        super().__init__()

        self.hyper_params = hyper_params
        self.save_hyperparameters(logger=False)  # It is not the responsibility of this class to log its parameters.

        self.grads_are_needed_in_inference = False
        # we will model sigma x score
        architecture = hyper_params.score_network_parameters.architecture
        if architecture == 'mlp':
            score_network = MLPScoreNetwork
        elif architecture == 'mace':
            score_network = MACEScoreNetwork
        elif architecture == 'diffusion_mace':
            score_network = DiffusionMACEScoreNetwork
<<<<<<< HEAD
            if hyper_params.score_network_parameters.prediction_head == 'energy_gradient':
                self.grads_are_needed_in_inference = True
=======
            # gradients are needed even in inference mode because the
            # score network involves a gradient with respect to positions
            self.grads_are_needed_in_inference = True
>>>>>>> 60394535
        else:
            raise NotImplementedError(f'Architecture {architecture} is not implemented.')

        self.sigma_normalized_score_network = score_network(
            hyper_params.score_network_parameters
        )

        self.noisy_relative_coordinates_sampler = NoisyRelativeCoordinatesSampler()
        self.variance_sampler = ExplodingVarianceSampler(hyper_params.noise_parameters)

    def configure_optimizers(self):
        """Returns the combination of optimizer(s) and learning rate scheduler(s) to train with.

        Here, we read all the optimization-related hyperparameters from the config dictionary and
        create the required optimizer/scheduler combo.

        This function will be called automatically by the pytorch lightning trainer implementation.
        See https://pytorch-lightning.readthedocs.io/en/latest/common/optimizers.html for more info
        on the expected returned elements.
        """
        optimizer = load_optimizer(self.hyper_params.optimizer_parameters, self)
        output = dict(optimizer=optimizer)

        if self.hyper_params.scheduler_parameters is not None:
            scheduler_dict = load_scheduler_dictionary(hyper_params=self.hyper_params.scheduler_parameters,
                                                       optimizer=optimizer)
            output.update(scheduler_dict)

        return output

    @staticmethod
    def _get_batch_size(batch: torch.Tensor) -> int:
        """Get batch size.

        Args:
            batch : a dictionary that should contain a data sample.

        Returns:
            batch_size: the size of the batch.
        """
        # The RELATIVE_COORDINATES have dimensions [batch_size, number_of_atoms, spatial_dimension].
        assert RELATIVE_COORDINATES in batch, f"The field '{RELATIVE_COORDINATES}' is missing from the input."
        batch_size = batch[RELATIVE_COORDINATES].shape[0]
        return batch_size

    def _generic_step(
        self,
        batch: typing.Any,
        batch_idx: int,
        no_conditional: bool = False,
    ) -> typing.Any:
        """Generic step.

        This "generic step" computes the loss for any of the possible lightning "steps".

        The  loss is defined as:
            L = 1 / T int_0^T dt lambda(t) E_{x0 ~ p_data} E_{xt~ p_{t| 0}}
                    [|S_theta(xt, t) - nabla_{xt} log p_{t | 0} (xt | x0)|^2]

            Where
                      T     : time range of the noising process
                  S_theta   : score network
                 p_{t| 0}   : perturbation kernel
                nabla log p : the target score
                lambda(t)   : is arbitrary, but chosen for convenience.

        In this implementation, we choose lambda(t) = sigma(t)^2 ( a standard choice from the literature), such
        that the score network and the target scores that are used are actually "sigma normalized" versions, ie,
        pre-multiplied by sigma.

        The loss that is computed is a Monte Carlo estimate of L, where we sample a mini-batch of relative coordinates
        configurations {x0}; each of these configurations is noised with a random t value, with corresponding
        {sigma(t)} and {xt}.

        Args:
            batch : a dictionary that should contain a data sample.
            batch_idx :  index of the batch
            no_conditional (optional): if True, do not use the conditional option of the forward. Used for validation.

        Returns:
            loss : the computed loss.
        """
        # The RELATIVE_COORDINATES have dimensions [batch_size, number_of_atoms, spatial_dimension].
        assert RELATIVE_COORDINATES in batch, f"The field '{RELATIVE_COORDINATES}' is missing from the input."
        x0 = batch[RELATIVE_COORDINATES]
        shape = x0.shape
        assert len(shape) == 3, (
            f"the shape of the RELATIVE_COORDINATES array should be [batch_size, number_of_atoms, spatial_dimensions]. "
            f"Got shape = {shape}."
        )
        batch_size = self._get_batch_size(batch)

        noise_sample = self.variance_sampler.get_random_noise_sample(batch_size)

        # noise_sample.sigma has  dimension [batch_size]. Broadcast these sigma values to be
        # of shape [batch_size, number_of_atoms, spatial_dimension], which can be interpreted
        # as [batch_size, (configuration)]. All the sigma values must be the same for a given configuration.
        sigmas = broadcast_batch_tensor_to_all_dimensions(
            batch_values=noise_sample.sigma, final_shape=shape
        )

        xt = self.noisy_relative_coordinates_sampler.get_noisy_relative_coordinates_sample(x0, sigmas)

        # The target is nabla log p_{t|0} (xt | x0): it is NOT the "score", but rather a "conditional" (on x0) score.
        target_normalized_conditional_scores = self._get_target_normalized_score(xt, x0, sigmas)

        unit_cell = torch.diag_embed(batch["box"])  # from (batch, spatial_dim) to (batch, spatial_dim, spatial_dim)

        forces = batch[CARTESIAN_FORCES]

        augmented_batch = {NOISY_RELATIVE_COORDINATES: xt,
                           TIME: noise_sample.time.reshape(-1, 1),
                           NOISE: noise_sample.sigma.reshape(-1, 1),
                           UNIT_CELL: unit_cell,
                           CARTESIAN_FORCES: forces}

        use_conditional = None if no_conditional is False else False
        predicted_normalized_scores = self.sigma_normalized_score_network(augmented_batch, conditional=use_conditional)

        loss = torch.nn.functional.mse_loss(
            predicted_normalized_scores, target_normalized_conditional_scores, reduction="mean"
        )

        output = dict(loss=loss,
                      sigmas=sigmas,
                      predicted_normalized_scores=predicted_normalized_scores.detach(),
                      target_normalized_conditional_scores=target_normalized_conditional_scores)
        output[RELATIVE_COORDINATES] = x0
        output[NOISY_RELATIVE_COORDINATES] = xt

        return output

    def _get_target_normalized_score(
        self,
        noisy_relative_coordinates: torch.Tensor,
        real_relative_coordinates: torch.Tensor,
        sigmas: torch.Tensor,
    ) -> torch.Tensor:
        """Get target normalized score.

        It is assumed that the inputs are consistent, ie, the noisy relative coordinates correspond
        to the real relative coordinates noised with sigmas. It is also assumed that sigmas has
        been broadcast so that the same value sigma(t) is applied to all atoms + dimensions within a configuration.

        Args:
            noisy_relative_coordinates : noised relative coordinates.
                Tensor of dimensions [batch_size, number_of_atoms, spatial_dimension]
            real_relative_coordinates : original relative coordinates, before the addition of noise.
                Tensor of dimensions [batch_size, number_of_atoms, spatial_dimension]
            sigmas :
                Tensor of dimensions [batch_size, number_of_atoms, spatial_dimension]

        Returns:
        target normalized score: sigma times target score, ie, sigma times nabla_xt log P_{t|0}(xt| x0).
                Tensor of dimensions [batch_size, number_of_atoms, spatial_dimension]
        """
        delta_relative_coordinates = map_relative_coordinates_to_unit_cell(noisy_relative_coordinates
                                                                           - real_relative_coordinates)
        target_normalized_scores = get_sigma_normalized_score(
            delta_relative_coordinates, sigmas, kmax=self.hyper_params.kmax_target_score
        )
        return target_normalized_scores

    def training_step(self, batch, batch_idx):
        """Runs a prediction step for training, returning the loss."""
        output = self._generic_step(batch, batch_idx)
        loss = output["loss"]

        batch_size = self._get_batch_size(batch)

        # The 'train_step_loss' is only logged on_step, meaning it is a value for each batch
        self.log("train_step_loss", loss, on_step=True, on_epoch=False, prog_bar=True)

        # The 'train_epoch_loss' is aggregated (batch_size weighted average) and logged once per epoch.
        self.log("train_epoch_loss", loss, batch_size=batch_size, on_step=False, on_epoch=True)
        return output

    def validation_step(self, batch, batch_idx):
        """Runs a prediction step for validation, logging the loss."""
        output = self._generic_step(batch, batch_idx, no_conditional=True)
        loss = output["loss"]
        batch_size = self._get_batch_size(batch)

        # The 'validation_epoch_loss' is aggregated (batch_size weighted average) and logged once per epoch.
        self.log("validation_epoch_loss", loss,
                 batch_size=batch_size, on_step=False, on_epoch=True, prog_bar=True)
        return output

    def test_step(self, batch, batch_idx):
        """Runs a prediction step for testing, logging the loss."""
        output = self._generic_step(batch, batch_idx)
        loss = output["loss"]
        batch_size = self._get_batch_size(batch)
        # The 'test_epoch_loss' is aggregated (batch_size weighted average) and logged once per epoch.
        self.log("test_epoch_loss", loss, batch_size=batch_size, on_step=False, on_epoch=True)
        return output

    def on_validation_start(self) -> None:
        """On validation start."""
        if self.grads_are_needed_in_inference:
            torch.set_grad_enabled(True)

    def on_test_start(self) -> None:
        """On test start."""
        if self.grads_are_needed_in_inference:
            torch.set_grad_enabled(True)

    def on_predict_start(self) -> None:
        """On predict start."""
        if self.grads_are_needed_in_inference:
            torch.set_grad_enabled(True)<|MERGE_RESOLUTION|>--- conflicted
+++ resolved
@@ -68,14 +68,8 @@
             score_network = MACEScoreNetwork
         elif architecture == 'diffusion_mace':
             score_network = DiffusionMACEScoreNetwork
-<<<<<<< HEAD
             if hyper_params.score_network_parameters.prediction_head == 'energy_gradient':
                 self.grads_are_needed_in_inference = True
-=======
-            # gradients are needed even in inference mode because the
-            # score network involves a gradient with respect to positions
-            self.grads_are_needed_in_inference = True
->>>>>>> 60394535
         else:
             raise NotImplementedError(f'Architecture {architecture} is not implemented.')
 
