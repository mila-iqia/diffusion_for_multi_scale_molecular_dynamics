--- conflicted
+++ resolved
@@ -161,7 +161,6 @@
 @pytest.mark.parametrize("spatial_dimension", [3])
 @pytest.mark.parametrize("n_hidden_dimensions", [1, 2, 3])
 @pytest.mark.parametrize("hidden_dimensions_size", [8, 16])
-<<<<<<< HEAD
 class TestMACEScoreNetworkMLPHead(BaseTestScoreNetwork):
 
     @pytest.fixture()
@@ -182,7 +181,6 @@
 
 @pytest.mark.parametrize("spatial_dimension", [3])
 class TestMACEScoreNetworkEquivariantHead(BaseTestScoreNetwork):
-
     @pytest.fixture()
     def prediction_head_parameters(self, spatial_dimension):
         prediction_head_parameters = MaceEquivariantScorePredictionHeadParameters(spatial_dimension=spatial_dimension)
@@ -194,16 +192,4 @@
                                                   number_of_atoms=number_of_atoms,
                                                   r_max=3.0,
                                                   prediction_head_parameters=prediction_head_parameters)
-=======
-@pytest.mark.parametrize("r_max", [2.0])
-class TestMACEScoreNetwork(BaseTestScoreNetwork):
-
-    @pytest.fixture()
-    def score_network(self, number_of_atoms, spatial_dimension, n_hidden_dimensions, hidden_dimensions_size, r_max):
-        hyper_params = MACEScoreNetworkParameters(spatial_dimension=spatial_dimension,
-                                                  number_of_atoms=number_of_atoms,
-                                                  n_hidden_dimensions=n_hidden_dimensions,
-                                                  hidden_dimensions_size=hidden_dimensions_size,
-                                                  r_max=r_max)
->>>>>>> 39491122
         return MACEScoreNetwork(hyper_params)