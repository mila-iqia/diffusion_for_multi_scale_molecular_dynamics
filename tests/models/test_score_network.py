--- conflicted
+++ resolved
@@ -135,6 +135,7 @@
         return {ScoreNetwork.position_key: relative_coordinates, ScoreNetwork.timestep_key: times,
                 ScoreNetwork.unit_cell_key: basis_vectors}
 
+
     def test_output_shape(self, score_network, batch, expected_score_shape):
         scores = score_network(batch)
         assert scores.shape == expected_score_shape
@@ -157,7 +158,6 @@
 @pytest.mark.parametrize("spatial_dimension", [3])
 @pytest.mark.parametrize("n_hidden_dimensions", [1, 2, 3])
 @pytest.mark.parametrize("hidden_dimensions_size", [8, 16])
-<<<<<<< HEAD
 @pytest.mark.parametrize("r_max", [2.0])
 class TestMACEScoreNetwork(BaseTestScoreNetwork):
 
@@ -168,14 +168,4 @@
                                                   n_hidden_dimensions=n_hidden_dimensions,
                                                   hidden_dimensions_size=hidden_dimensions_size,
                                                   r_max=r_max)
-=======
-class TestMACEScoreNetwork(BaseTestScoreNetwork):
-
-    @pytest.fixture()
-    def score_network(self, number_of_atoms, spatial_dimension, n_hidden_dimensions, hidden_dimensions_size):
-        hyper_params = MACEScoreNetworkParameters(spatial_dimension=spatial_dimension,
-                                                  number_of_atoms=number_of_atoms,
-                                                  n_hidden_dimensions=n_hidden_dimensions,
-                                                  hidden_dimensions_size=hidden_dimensions_size)
->>>>>>> c3aea123
         return MACEScoreNetwork(hyper_params)