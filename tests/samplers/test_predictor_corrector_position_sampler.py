import pytest
import torch

from crystal_diffusion.models.score_network import (MLPScoreNetwork,
                                                    MLPScoreNetworkParameters)
from crystal_diffusion.samplers.noisy_position_sampler import \
    map_positions_to_unit_cell
from crystal_diffusion.samplers.predictor_corrector_position_sampler import (
    AnnealedLangevinDynamicsSampler, PredictorCorrectorPositionSampler)
from crystal_diffusion.samplers.variance_sampler import (
    ExplodingVarianceSampler, NoiseParameters)


class FakePCSampler(PredictorCorrectorPositionSampler):
    """A dummy PC sampler for the purpose of testing."""

    def __init__(
        self,
        number_of_discretization_steps: int,
        number_of_corrector_steps: int,
        spatial_dimension: int,
        initial_sample: torch.Tensor,
    ):
        super().__init__(number_of_discretization_steps, number_of_corrector_steps, spatial_dimension)
        self.initial_sample = initial_sample

    def initialize(self, number_of_samples: int):
        return self.initial_sample

    def predictor_step(self, x_ip1: torch.Tensor, ip1: int, unit_cell: torch.Tensor) -> torch.Tensor:
        return 1.2 * x_ip1 + 3.4 + ip1 / 111.0

    def corrector_step(self, x_i: torch.Tensor, i: int, unit_cell: torch.Tensor) -> torch.Tensor:
        return 0.56 * x_i + 7.89 + i / 117.0


@pytest.mark.parametrize("number_of_samples", [4])
@pytest.mark.parametrize("number_of_atoms", [8])
@pytest.mark.parametrize("spatial_dimension", [2, 3])
@pytest.mark.parametrize("number_of_discretization_steps", [1, 5, 10])
@pytest.mark.parametrize("number_of_corrector_steps", [0, 1, 2])
@pytest.mark.parametrize("unit_cell_size", [10])
class TestPredictorCorrectorPositionSampler:
    @pytest.fixture(scope="class", autouse=True)
    def set_random_seed(self):
        torch.manual_seed(1234567)

    @pytest.fixture
    def initial_sample(self, number_of_samples, number_of_atoms, spatial_dimension):
        return torch.rand(number_of_samples, number_of_atoms, spatial_dimension)

    @pytest.fixture
    def sampler(
        self, number_of_discretization_steps, number_of_corrector_steps, spatial_dimension, initial_sample
    ):
        sampler = FakePCSampler(
            number_of_discretization_steps, number_of_corrector_steps, spatial_dimension, initial_sample
        )
        return sampler

    @pytest.fixture()
    def unit_cell_sample(self, unit_cell_size, spatial_dimension, number_of_samples):
        return torch.diag(torch.Tensor([unit_cell_size] * spatial_dimension)).repeat(number_of_samples, 1, 1)

    @pytest.fixture
    def expected_samples(
        self,
        sampler,
        initial_sample,
        number_of_discretization_steps,
        number_of_corrector_steps,
        unit_cell_sample,
    ):
        list_i = list(range(number_of_discretization_steps))
        list_i.reverse()
        list_j = list(range(number_of_corrector_steps))

        noisy_sample = map_positions_to_unit_cell(initial_sample)
        x_ip1 = noisy_sample
        for i in list_i:
            xi = map_positions_to_unit_cell(sampler.predictor_step(x_ip1, i + 1, unit_cell_sample))
            for _ in list_j:
                xi = map_positions_to_unit_cell(sampler.corrector_step(xi, i, unit_cell_sample))
            x_ip1 = xi
        return xi

<<<<<<< HEAD
    def test_sample(self, sampler, number_of_samples, expected_samples):
        computed_samples = sampler.sample(number_of_samples, torch.device('cpu'))
=======
    def test_sample(self, sampler, number_of_samples, expected_samples, unit_cell_sample):
        computed_samples = sampler.sample(number_of_samples, torch.device('cpu'), unit_cell_sample)
>>>>>>> f6f091ce
        torch.testing.assert_close(expected_samples, computed_samples)


@pytest.mark.parametrize("total_time_steps", [1, 5, 10])
@pytest.mark.parametrize("number_of_corrector_steps", [0, 1, 2])
@pytest.mark.parametrize("spatial_dimension", [2, 3])
@pytest.mark.parametrize("n_hidden_dimensions", [3])
@pytest.mark.parametrize("hidden_dimensions_size", [16])
@pytest.mark.parametrize("number_of_atoms", [8])
@pytest.mark.parametrize("time_delta", [0.1])
@pytest.mark.parametrize("sigma_min", [0.15])
@pytest.mark.parametrize("corrector_step_epsilon", [0.25])
@pytest.mark.parametrize("number_of_samples", [8])
@pytest.mark.parametrize("unit_cell_size", [10])
class TestAnnealedLangevinDynamics:
    @pytest.fixture()
    def sigma_normalized_score_network(
        self, number_of_atoms, spatial_dimension, n_hidden_dimensions, hidden_dimensions_size
    ):
        hyper_params = MLPScoreNetworkParameters(
            spatial_dimension=spatial_dimension,
            number_of_atoms=number_of_atoms,
            n_hidden_dimensions=n_hidden_dimensions,
            hidden_dimensions_size=hidden_dimensions_size
        )
        return MLPScoreNetwork(hyper_params)

    @pytest.fixture()
    def noise_parameters(self, total_time_steps, time_delta, sigma_min, corrector_step_epsilon):
        noise_parameters = NoiseParameters(total_time_steps=total_time_steps,
                                           time_delta=time_delta,
                                           sigma_min=sigma_min,
                                           corrector_step_epsilon=corrector_step_epsilon)
        return noise_parameters

    @pytest.fixture()
    def pc_sampler(self, noise_parameters,
                   number_of_corrector_steps,
                   number_of_atoms,
                   spatial_dimension,
                   sigma_normalized_score_network):
        sampler = AnnealedLangevinDynamicsSampler(noise_parameters=noise_parameters,
                                                  number_of_corrector_steps=number_of_corrector_steps,
                                                  number_of_atoms=number_of_atoms,
                                                  spatial_dimension=spatial_dimension,
                                                  sigma_normalized_score_network=sigma_normalized_score_network)

        return sampler

    @pytest.fixture()
    def unit_cell_sample(self, unit_cell_size, spatial_dimension, number_of_samples):
        return torch.diag(torch.Tensor([unit_cell_size] * spatial_dimension)).repeat(number_of_samples, 1, 1)

    def test_smoke_sample(self, pc_sampler, number_of_samples, unit_cell_sample):
        # Just a smoke test that we can sample without crashing.
        pc_sampler.sample(number_of_samples, torch.device('cpu'), unit_cell_sample)

    @pytest.fixture()
    def x_i(self, number_of_samples, number_of_atoms, spatial_dimension):
        return map_positions_to_unit_cell(torch.rand(number_of_samples, number_of_atoms, spatial_dimension))

    def test_predictor_step(self, mocker, pc_sampler, noise_parameters, x_i, total_time_steps, number_of_samples,
                            unit_cell_sample):

        sampler = ExplodingVarianceSampler(noise_parameters)
        noise, _ = sampler.get_all_sampling_parameters()
        sigma_min = noise_parameters.sigma_min
        list_sigma = noise.sigma
        list_time = noise.time

        z = pc_sampler._draw_gaussian_sample(number_of_samples)
        mocker.patch.object(pc_sampler, "_draw_gaussian_sample", return_value=z)

        for index_i in range(1, total_time_steps + 1):
            computed_sample = pc_sampler.predictor_step(x_i, index_i, unit_cell_sample)

            sigma_i = list_sigma[index_i - 1]
            t_i = list_time[index_i - 1]
            if index_i == 1:
                sigma_im1 = sigma_min
            else:
                sigma_im1 = list_sigma[index_i - 2]

            g2 = sigma_i**2 - sigma_im1**2

            s_i = pc_sampler._get_sigma_normalized_scores(x_i, t_i, unit_cell_sample) / sigma_i

            expected_sample = x_i + g2 * s_i + torch.sqrt(g2) * z

            torch.testing.assert_close(computed_sample, expected_sample)

    def test_corrector_step(self, mocker, pc_sampler, noise_parameters, x_i, total_time_steps, number_of_samples,
                            unit_cell_sample):

        sampler = ExplodingVarianceSampler(noise_parameters)
        noise, _ = sampler.get_all_sampling_parameters()
        sigma_min = noise_parameters.sigma_min
        epsilon = noise_parameters.corrector_step_epsilon
        list_sigma = noise.sigma
        list_time = noise.time
        sigma_1 = list_sigma[0]

        z = pc_sampler._draw_gaussian_sample(number_of_samples)
        mocker.patch.object(pc_sampler, "_draw_gaussian_sample", return_value=z)

        for index_i in range(0, total_time_steps):
            computed_sample = pc_sampler.corrector_step(x_i, index_i, unit_cell_sample)

            if index_i == 0:
                sigma_i = sigma_min
                t_i = 0.
            else:
                sigma_i = list_sigma[index_i - 1]
                t_i = list_time[index_i - 1]

            eps_i = 0.5 * epsilon * sigma_i**2 / sigma_1**2

            s_i = pc_sampler._get_sigma_normalized_scores(x_i, t_i, unit_cell_sample) / sigma_i

            expected_sample = x_i + eps_i * s_i + torch.sqrt(2. * eps_i) * z

            torch.testing.assert_close(computed_sample, expected_sample)<|MERGE_RESOLUTION|>--- conflicted
+++ resolved
@@ -84,13 +84,8 @@
             x_ip1 = xi
         return xi
 
-<<<<<<< HEAD
-    def test_sample(self, sampler, number_of_samples, expected_samples):
-        computed_samples = sampler.sample(number_of_samples, torch.device('cpu'))
-=======
     def test_sample(self, sampler, number_of_samples, expected_samples, unit_cell_sample):
         computed_samples = sampler.sample(number_of_samples, torch.device('cpu'), unit_cell_sample)
->>>>>>> f6f091ce
         torch.testing.assert_close(expected_samples, computed_samples)
 
 
