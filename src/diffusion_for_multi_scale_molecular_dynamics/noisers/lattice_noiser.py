from dataclasses import dataclass
from typing import Tuple

import torch


@dataclass(kw_only=True)
class LatticeDataParameters:
    """Information on the mean of the lattice parameters used for noising a sample.

    TODO: this might belong elsewhere
    """
<<<<<<< HEAD
=======

    inverse_average_density: float  # inverse of the average density of unit cells
    # inverse of average of number of atoms / volume
>>>>>>> d3fa2dee
    spatial_dimension: int = 3


class LatticeNoiser:
    """Lattice noiser.

    This class provides methods to generate noisy lattices.
    TODO this is a placeholder
    """

    def __init__(self, lattice_parameters: LatticeDataParameters):
<<<<<<< HEAD
=======
        self.inverse_density = lattice_parameters.inverse_average_density
>>>>>>> d3fa2dee
        self.spatial_dimension = lattice_parameters.spatial_dimension

    @staticmethod
    def _get_gaussian_noise(shape: Tuple[int]) -> torch.Tensor:
        """Get Gaussian noise.

        Get a sample from N(0, 1) of dimensions shape.

        Args:
            shape : the shape of the sample.

        Returns:
            gaussian_noise: a sample from N(0, 1) of dimensions shape.
        """
        return torch.randn(shape)

    def get_noisy_lattice_vectors(
        self,
        real_lattice_parameters: torch.Tensor,
        sigmas_n: torch.Tensor,
<<<<<<< HEAD
    ) -> torch.Tensor:
        r"""Get noisy lattice vectors.

        We consider the lattice parameters as a tensor with 6, 3, or 1 parameters for 3D, 2D, 1D.

=======
        alpha_bars: torch.Tensor,
        num_atoms: torch.Tensor,
    ) -> torch.Tensor:
        r"""Get noisy lattice vectors.

        We consider the lattice parameters as a tensor of spatial_dimension degrees of freedom i.e. we assume the unit
        cell is orthogonal.

        .. math::

            q(L_t | L_0) = \mathcal{N}\left(\sqrt{\bar{\alpha}_t}L_0 +
                (1 - \sqrt{\bar{\alpha}_t})\mu(n)I, (1-\sqrt{\bar{\alpha}_t})\sigma^2_t(n)I\right)
>>>>>>> d3fa2dee

        Args:
            real_lattice_parameters: lattice parameters from the sampled data. These parameters are not the lattice
                vector, but an array of dimension [spatial_dimension * (spatial_dimension + 1) / 2] containing the size
                of the orthogonal box and the angles.  # TODO review statement about angles
            sigmas_n: variance of the perturbation kernel rescaled by the number of atoms. Tensor is assumed to be of
                the same shape as real_lattice_parameters.
<<<<<<< HEAD
=======
            alpha_bars: cumulative noise scale. Tensor is assumed to be of the same shape as real_lattice_parameters.
            num_atoms: number of atoms in each sample. Tensor should be a 2D tensor matching the dimensions of the
                real_lattice_parameters tensor.
>>>>>>> d3fa2dee

        Returns:
            noisy_lattice_parameters: a sample of noised lattice parameters as tensor of size
            [spatial_dimension * (spatial_dimension + 1) / 2].
        """
        assert (
            real_lattice_parameters.shape == sigmas_n.shape
        ), "sigmas array is expected to be of the same shape as the real_lattice_parameters array"

<<<<<<< HEAD
        z_scores = self._get_gaussian_noise(real_lattice_parameters.shape).to(sigmas_n)

        # we are not limiting the range of value to anything i.e. negative lattice parameters are allowed in the noisy
        # space
        noisy_lattice_parameters = sigmas_n * z_scores + real_lattice_parameters
=======
        assert (
            alpha_bars.shape == sigmas_n.shape
        ), "sigmas array is expected to be of the same shape as the alpha_bars array"

        z_scores = self._get_gaussian_noise(real_lattice_parameters.shape).to(
            sigmas_n
        )

        noise_width = torch.sqrt((1 - alpha_bars) * sigmas_n**2)
        sqrt_alpha_bars = torch.sqrt(alpha_bars)
        average_density = torch.zeros_like(num_atoms)
        # compute :math:`\mu(n)`
        average_density[:, :self.spatial_dimension] = torch.pow(
            num_atoms[:, :self.spatial_dimension],
            1 / self.spatial_dimension,
        )  / self.inverse_density  # TODO add angles

        noisy_lattice_parameters_avg = (
            sqrt_alpha_bars * real_lattice_parameters
            + (1 - sqrt_alpha_bars) * average_density
        )
        # we are not limiting the range of value to anything
        noisy_lattice_parameters = noise_width * z_scores + noisy_lattice_parameters_avg
>>>>>>> d3fa2dee

        return noisy_lattice_parameters<|MERGE_RESOLUTION|>--- conflicted
+++ resolved
@@ -10,12 +10,6 @@
 
     TODO: this might belong elsewhere
     """
-<<<<<<< HEAD
-=======
-
-    inverse_average_density: float  # inverse of the average density of unit cells
-    # inverse of average of number of atoms / volume
->>>>>>> d3fa2dee
     spatial_dimension: int = 3
 
 
@@ -27,10 +21,6 @@
     """
 
     def __init__(self, lattice_parameters: LatticeDataParameters):
-<<<<<<< HEAD
-=======
-        self.inverse_density = lattice_parameters.inverse_average_density
->>>>>>> d3fa2dee
         self.spatial_dimension = lattice_parameters.spatial_dimension
 
     @staticmethod
@@ -51,26 +41,10 @@
         self,
         real_lattice_parameters: torch.Tensor,
         sigmas_n: torch.Tensor,
-<<<<<<< HEAD
     ) -> torch.Tensor:
         r"""Get noisy lattice vectors.
 
         We consider the lattice parameters as a tensor with 6, 3, or 1 parameters for 3D, 2D, 1D.
-
-=======
-        alpha_bars: torch.Tensor,
-        num_atoms: torch.Tensor,
-    ) -> torch.Tensor:
-        r"""Get noisy lattice vectors.
-
-        We consider the lattice parameters as a tensor of spatial_dimension degrees of freedom i.e. we assume the unit
-        cell is orthogonal.
-
-        .. math::
-
-            q(L_t | L_0) = \mathcal{N}\left(\sqrt{\bar{\alpha}_t}L_0 +
-                (1 - \sqrt{\bar{\alpha}_t})\mu(n)I, (1-\sqrt{\bar{\alpha}_t})\sigma^2_t(n)I\right)
->>>>>>> d3fa2dee
 
         Args:
             real_lattice_parameters: lattice parameters from the sampled data. These parameters are not the lattice
@@ -78,12 +52,6 @@
                 of the orthogonal box and the angles.  # TODO review statement about angles
             sigmas_n: variance of the perturbation kernel rescaled by the number of atoms. Tensor is assumed to be of
                 the same shape as real_lattice_parameters.
-<<<<<<< HEAD
-=======
-            alpha_bars: cumulative noise scale. Tensor is assumed to be of the same shape as real_lattice_parameters.
-            num_atoms: number of atoms in each sample. Tensor should be a 2D tensor matching the dimensions of the
-                real_lattice_parameters tensor.
->>>>>>> d3fa2dee
 
         Returns:
             noisy_lattice_parameters: a sample of noised lattice parameters as tensor of size
@@ -93,36 +61,10 @@
             real_lattice_parameters.shape == sigmas_n.shape
         ), "sigmas array is expected to be of the same shape as the real_lattice_parameters array"
 
-<<<<<<< HEAD
         z_scores = self._get_gaussian_noise(real_lattice_parameters.shape).to(sigmas_n)
 
         # we are not limiting the range of value to anything i.e. negative lattice parameters are allowed in the noisy
         # space
         noisy_lattice_parameters = sigmas_n * z_scores + real_lattice_parameters
-=======
-        assert (
-            alpha_bars.shape == sigmas_n.shape
-        ), "sigmas array is expected to be of the same shape as the alpha_bars array"
-
-        z_scores = self._get_gaussian_noise(real_lattice_parameters.shape).to(
-            sigmas_n
-        )
-
-        noise_width = torch.sqrt((1 - alpha_bars) * sigmas_n**2)
-        sqrt_alpha_bars = torch.sqrt(alpha_bars)
-        average_density = torch.zeros_like(num_atoms)
-        # compute :math:`\mu(n)`
-        average_density[:, :self.spatial_dimension] = torch.pow(
-            num_atoms[:, :self.spatial_dimension],
-            1 / self.spatial_dimension,
-        )  / self.inverse_density  # TODO add angles
-
-        noisy_lattice_parameters_avg = (
-            sqrt_alpha_bars * real_lattice_parameters
-            + (1 - sqrt_alpha_bars) * average_density
-        )
-        # we are not limiting the range of value to anything
-        noisy_lattice_parameters = noise_width * z_scores + noisy_lattice_parameters_avg
->>>>>>> d3fa2dee
 
         return noisy_lattice_parameters