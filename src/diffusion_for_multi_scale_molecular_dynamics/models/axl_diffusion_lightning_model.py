--- conflicted
+++ resolved
@@ -50,11 +50,7 @@
 from diffusion_for_multi_scale_molecular_dynamics.score.wrapped_gaussian_score import \
     get_coordinates_sigma_normalized_score
 from diffusion_for_multi_scale_molecular_dynamics.utils.basis_transformations import (
-<<<<<<< HEAD
     get_number_of_lattice_parameters, get_positions_from_coordinates,
-=======
-    get_positions_from_coordinates,
->>>>>>> d3fa2dee
     map_lattice_parameters_to_unit_cell_vectors,
     map_relative_coordinates_to_unit_cell)
 from diffusion_for_multi_scale_molecular_dynamics.utils.d3pm_utils import \
@@ -337,12 +333,7 @@
         sigmas_for_lattice = broadcast_batch_tensor_to_all_dimensions(
             batch_values=noise_sample.sigma, final_shape=lattice_shape
         )  # same values as for X diffusion, but different shape
-<<<<<<< HEAD
-=======
-        alpha_bars = broadcast_batch_tensor_to_all_dimensions(
-            batch_values=noise_sample.alpha_bar, final_shape=lattice_shape
-        )
->>>>>>> d3fa2dee
+
         num_atoms = (
             torch.ones_like(l0) * atom_shape[1]
         )  # TODO should depend on data - not a constant
@@ -351,12 +342,8 @@
             sigmas_for_lattice, num_atoms, spatial_dimension=lattice_shape[-1]
         )
         lt = self.noisers.L.get_noisy_lattice_vectors(
-<<<<<<< HEAD
             l0,
             sigmas_n,
-=======
-            l0, sigmas_n, alpha_bars, num_atoms
->>>>>>> d3fa2dee
         )
 
         noisy_composition = AXL(A=at, X=xt, L=lt)  # not one-hot
@@ -371,17 +358,10 @@
         )
         # for the atom types, the loss is constructed from the Q and Qbar matrices
 
-<<<<<<< HEAD
         # Lattice: the target is :math:`sigma(t) \nabla log p_{t|0} (lt | l0)`
         # it is NOT the "score", but rather a "conditional" (on l0) score.
         target_lattice_normalized_conditional_scores = (
             self._get_lattice_target_normalized_score(lt, l0, sigmas_n)
-=======
-        # Lattice: the target is :math:`sigma(t) \nabla  log p_{t|0} (lt | l0)`
-        # it is NOT the "score", but rather a "conditional" (on l0) score.
-        target_lattice_normalized_conditional_scores = (
-            self._get_lattice_target_normalized_score(lt, l0, sigmas_n, alpha_bars)
->>>>>>> d3fa2dee
         )
 
         forces = batch[CARTESIAN_FORCES]
@@ -428,7 +408,6 @@
             self.loss_weights.X
             * unreduced_loss_coordinates.mean(
                 dim=(-2, -1)
-<<<<<<< HEAD
             )  # averaged over number of atoms and spatial dimension
             + self.loss_weights.L
             * unreduced_loss_lattice.mean(
@@ -439,18 +418,7 @@
                 dim=(-2, -1)
             )  # averaged over number of atoms and number of classes
         )  # results in a tensor of dimension [batch_size]
-=======
-            )  # batch, num_atoms, spatial_dimension
-            + self.loss_weights.L
-            * unreduced_loss_lattice.mean(
-                dim=-1
-            )  # batch, spatial_dimension  TODO add angles
-            + self.loss_weights.A
-            * unreduced_loss_atom_types.mean(
-                dim=(-2, -1)
-            )  # batch, num_atoms, num_atom_types
-        )
->>>>>>> d3fa2dee
+
 
         weighted_loss = torch.mean(aggregated_weighted_loss)
 
@@ -530,10 +498,7 @@
         noisy_lattice_parameters: torch.Tensor,
         real_lattice_parameters: torch.Tensor,
         sigmas_n: torch.Tensor,
-<<<<<<< HEAD
-=======
         alpha_bars: torch.Tensor,
->>>>>>> d3fa2dee
     ) -> torch.Tensor:
         """Get target normalized score for the lattice parameters.
 
@@ -549,24 +514,15 @@
                 Tensor of dimensions [batch_size, spatial_dimension * (spatial_dimension + 1) / 2]
             sigmas_n : variance scaled by the number of atoms
                 Tensor of dimensions [batch_size, spatial_dimension * (spatial_dimension + 1) / 2]
-<<<<<<< HEAD
-=======
             alpha_bars :
                 Tensor of dimensions [batch_size, spatial_dimension * (spatial_dimension + 1) / 2]
->>>>>>> d3fa2dee
 
         Returns:
             target normalized score: sigma times target score, ie, sigma times nabla_lt log P_{t|0}(lt| l0).
                 Tensor of dimensions [batch_size, spatial_dimension * (spatial_dimension + 1) / 2]
         """
         target_normalized_scores = get_lattice_sigma_normalized_score(
-<<<<<<< HEAD
-            noisy_lattice_parameters,
-            real_lattice_parameters,
-            sigmas_n,
-=======
             noisy_lattice_parameters, real_lattice_parameters, sigmas_n, alpha_bars
->>>>>>> d3fa2dee
         )
         return target_normalized_scores
 
@@ -637,22 +593,11 @@
             reference_energies = batch["potential_energy"]
             self.energy_ks_metric.register_reference_samples(reference_energies.cpu())
 
-<<<<<<< HEAD
         if self.draw_samples and (
             self.metrics_parameters.compute_structure_factor
             or self.metrics_parameters.compute_lattice_parameters
         ):
             lattice_parameters = output[AXL_COMPOSITION].L
-=======
-        if self.draw_samples and self.metrics_parameters.compute_structure_factor:
-            basis_vectors = map_lattice_parameters_to_unit_cell_vectors(
-                output[AXL_COMPOSITION].L
-            )
-            cartesian_positions = get_positions_from_coordinates(
-                relative_coordinates=output[AXL_COMPOSITION].X,
-                basis_vectors=basis_vectors,
-            )
->>>>>>> d3fa2dee
 
             if self.metrics_parameters.compute_structure_factor:
                 basis_vectors = map_lattice_parameters_to_unit_cell_vectors(
@@ -760,13 +705,7 @@
         if self.draw_samples and self.metrics_parameters.compute_structure_factor:
             logger.info("       * Computing sample distances")
             sample_distances = compute_distances_in_batch(
-<<<<<<< HEAD
                 cartesian_positions=samples_batch[CARTESIAN_POSITIONS],
-=======
-                cartesian_positions=samples_batch[
-                    CARTESIAN_POSITIONS
-                ],  # TODO replace with AXL
->>>>>>> d3fa2dee
                 unit_cell=map_lattice_parameters_to_unit_cell_vectors(
                     samples_batch[LATTICE_PARAMETERS]
                 ),
