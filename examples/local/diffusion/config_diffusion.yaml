--- conflicted
+++ resolved
@@ -18,13 +18,8 @@
 spatial_dimension: 3
 model:
   score_network:
-<<<<<<< HEAD
-    n_hidden_dimensions: 3
-    hidden_dimensions_size: 512
-=======
     n_hidden_dimensions: 2
     hidden_dimensions_size: 64
->>>>>>> f33d3775
   noise:
     total_time_steps: 100
     sigma_min: 0.005  # default value
